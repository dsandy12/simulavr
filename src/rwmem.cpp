/*
 ****************************************************************************
 *
 * simulavr - A simulator for the Atmel AVR family of microcontrollers.
 * Copyright (C) 2001, 2002, 2003   Klaus Rudolph       
 * 
 * This program is free software; you can redistribute it and/or modify
 * it under the terms of the GNU General Public License as published by
 * the Free Software Foundation; either version 2 of the License, or
 * (at your option) any later version.
 *
 * This program is distributed in the hope that it will be useful,
 * but WITHOUT ANY WARRANTY; without even the implied warranty of
 * MERCHANTABILITY or FITNESS FOR A PARTICULAR PURPOSE.  See the
 * GNU General Public License for more details.
 *
 * You should have received a copy of the GNU General Public License
 * along with this program; if not, write to the Free Software
 * Foundation, Inc., 59 Temple Place, Suite 330, Boston, MA  02111-1307  USA
 *
 ****************************************************************************
 *
 *  $Id$
 */

/*
 * All here defined types are used to simulate the 
 * read write address space. This means also registers
 * io-data space, internal and external sram
 */

#include <cstdio>

#include "avrerror.h"
#include "traceval.h"
#include "avrdevice.h"
#include "helper.h"
#include "rwmem.h"

using namespace std;

RWMemoryMember::RWMemoryMember(TraceValueRegister *_reg,
                               const std::string &_tracename,
                               const int index):
    registry(_reg),
    tracename(_tracename),
    isInvalid(false)
{
    if (_tracename.size()) {
        tv = new TraceValue(8, registry->GetTraceValuePrefix() + _tracename, index);
        if (!registry) {
            avr_error("registry not initialized for RWMemoryMember '%s'.", _tracename.c_str());
        }
        registry->RegisterTraceValue(tv);
    } else {
        tv=0;
    }
}

RWMemoryMember::RWMemoryMember(void):
<<<<<<< HEAD
    tv(NULL),
    registry(NULL)
{}
=======
    registry(NULL),
    tracename(""),
    isInvalid(true),
    tv(NULL) {}
>>>>>>> 2a837632

RWMemoryMember::operator unsigned char() const {
    if (tv)
        tv->read();
    return get();
}

unsigned char RWMemoryMember::operator=(unsigned char val) {
    set(val);
    if (tv)
        tv->write(val);
    return val;
}

unsigned char RWMemoryMember::operator=(const RWMemoryMember &mm) {
    if (mm.tv)
        mm.tv->read();
    unsigned char v=mm.get();
    set(v);
    if (tv)
        tv->write(v);
    return v;
}

RWMemoryMember::~RWMemoryMember() {
    if (tv)
        delete tv;
}

CLKPRRegister::CLKPRRegister(AvrDevice *core,
                             TraceValueRegister *registry):
        RWMemoryMember(registry, "CLKPR"),
        Hardware(core),
        _core(core) {
    if(_core->fuses->GetFuseBit(AvrFuses::FB_CKDIV8))
        value = 3;
    else
        value = 0;
    activate = 0;

    // connect to core to get core cycles
    core->AddToCycleList(this);
}

void CLKPRRegister::Reset(void) {
    if(_core->fuses->GetFuseBit(AvrFuses::FB_CKDIV8))
        value = 3;
    else
        value = 0;
    activate = 0;
}

unsigned int CLKPRRegister::CpuCycle(void) {
    // control clock set activation
    if(activate > 0) {
        activate--;
        value &= 0x7f; // reset CLKPCE, if set
    }
    return 0;
}

void CLKPRRegister::set(unsigned char v) {
    if(v == 0x80) {
        // set activation period
        if(activate == 0) activate = 4;
    } else if((v & 0x80) == 0) {
        if(activate > 0) {
            string buf = "<invalid>";
            unsigned char i = v & 0x0f;
            if(i <= 8)
                buf = "CKx" + int2str(1 << i);
            // set clock prescaler
            avr_warning("CLKPR: change clock prescaler to %s (0x%x)", buf.c_str(), i);
        }
    }
    value = v;
}

XDIVRegister::XDIVRegister(AvrDevice *core,
                             TraceValueRegister *registry):
        RWMemoryMember(registry, "XDIV"), 
        Hardware(core)
{
    Reset();
}

void XDIVRegister::set(unsigned char v) {
    bool old_enbl = (value & 0x80) == 0x80, new_enbl = (v & 0x80) == 0x80;
    if(new_enbl) {
        if(!old_enbl) {
            // enable clock divider
            avr_warning("XDIV: clock divider enabled, CKx%d", 129 - (v & 0x7f));
            // if XDIVEN == 1, XDIV[6:0] are only changeable, if XDIVEN == 0 before!
            value = v;
        }
    } else {
        if(old_enbl)
            // disable clock divider
            avr_warning("XDIV: clock divider disabled, CKx1");
        value = v;
    }
}

OSCCALRegister::OSCCALRegister(AvrDevice *core,
                             TraceValueRegister *registry,
                             int cal):
        RWMemoryMember(registry, "OSCCAL"),
        Hardware(core),
        cal_type(cal)
{
    Reset();
}

void OSCCALRegister::Reset(void) {
    // set factory calibration value, the used value is just a interpolation from datasheet!
    // The real value could differ from device to device.
    if(cal_type == OSCCAL_V3)
        value = 85;
    else
        value = 42;
}

void OSCCALRegister::set(unsigned char v) {
    if(cal_type == OSCCAL_V4)
        v &= 0x7f;
    if(value != v)
        avr_warning("OSCCAL: change oscillator calibration value to 0x%x", v);
    value = v;
}

RAM::RAM(TraceValueCoreRegister *_reg, const std::string &name, const size_t number, const size_t maxsize) {
    corereg = _reg;
    value = 0xaa;
    if(name.size()) {
        tv = new TraceValue(8, corereg->GetTraceValuePrefix() + name, number);
        if(!corereg) {
            avr_error("registry not initialized for RWMemoryMember '%s'.", name.c_str());
        }
        corereg->RegisterTraceSetValue(tv, name, maxsize);
    } else {
        tv = NULL;
    }
}

unsigned char RAM::get() const { return value; }

void RAM::set(unsigned char v) { value=v; }

InvalidMem::InvalidMem(AvrDevice* _c, int _a):
    RWMemoryMember(),
    core(_c),
    addr(_a) {}

unsigned char InvalidMem::get() const {
    string s = "Invalid read access from IO[0x" + int2hex(addr) + "], PC=0x" + int2hex(core->PC * 2);
    if(core->abortOnInvalidAccess)
        avr_error("%s", s.c_str());
    avr_warning("%s", s.c_str());
    return 0;
}

void InvalidMem::set(unsigned char c) {
    string s = "Invalid write access to IO[0x" + int2hex(addr) +
        "]=0x" + int2hex(c) + ", PC=0x" + int2hex(core->PC * 2);
    if(core->abortOnInvalidAccess)
        avr_error("%s", s.c_str());
    avr_warning("%s", s.c_str());
}

NotSimulatedRegister::NotSimulatedRegister(const char * message_on_access_)
    : message_on_access(message_on_access_)  {}

unsigned char NotSimulatedRegister::get() const {
    avr_warning("%s (read from register)", message_on_access);
    return 0;
}

void NotSimulatedRegister::set(unsigned char c) {
    avr_warning("%s (write to register)", message_on_access);
}

IOSpecialReg::IOSpecialReg(TraceValueRegister *registry, const std::string &name):
    RWMemoryMember(registry, name)
{
    Reset();
}

unsigned char IOSpecialReg::get() const {
    unsigned char val = value;
    for(size_t i = 0; i < clients.size(); i++)
        val = clients[i]->get_from_client(this, val);
    return val;
}

void IOSpecialReg::set(unsigned char val) {
    for(size_t i = 0; i < clients.size(); i++)
        val = clients[i]->set_from_reg(this, val);
    value = val;
}

// EOF<|MERGE_RESOLUTION|>--- conflicted
+++ resolved
@@ -58,16 +58,10 @@
 }
 
 RWMemoryMember::RWMemoryMember(void):
-<<<<<<< HEAD
     tv(NULL),
-    registry(NULL)
-{}
-=======
     registry(NULL),
     tracename(""),
-    isInvalid(true),
-    tv(NULL) {}
->>>>>>> 2a837632
+    isInvalid(true) {}
 
 RWMemoryMember::operator unsigned char() const {
     if (tv)
